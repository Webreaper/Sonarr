﻿using System;
using System.Collections.Generic;
using System.IO;
using System.Linq;
using System.Net;
using System.Text.RegularExpressions;
using NLog;
using NzbDrone.Common;
using NzbDrone.Core.MediaCover;
using NzbDrone.Core.MetadataSource.Trakt;
using NzbDrone.Core.Tv;
using RestSharp;
using Episode = NzbDrone.Core.Tv.Episode;
using NzbDrone.Core.Rest;

namespace NzbDrone.Core.MetadataSource
{
    public class TraktProxy : ISearchForNewSeries, IProvideSeriesInfo
    {
<<<<<<< HEAD
        public List<Series> SearchForNewSeries(string title)
        {
            var client = BuildClient("search", "shows");
            var restRequest = new RestRequest(GetSearchTerm(title));
            var response = client.ExecuteAndValidate<List<SearchShow>>(restRequest);

            return response.Select(MapSearchSeries).ToList();
        }


=======
        private readonly Logger _logger;
>>>>>>> de012aec
        private static readonly Regex InvalidSearchCharRegex = new Regex(@"[^a-zA-Z0-9\s-\.]", RegexOptions.Compiled);

        public TraktProxy(Logger logger)
        {
            _logger = logger;
        }

        public List<Series> SearchForNewSeries(string title)
        {
            try
            {
                var client = BuildClient("search", "shows");
                var restRequest = new RestRequest(GetSearchTerm(title) +"/30/seasons");
                var response = client.ExecuteAndValidate<List<Show>>(restRequest);

                return response.Select(MapSeries).ToList();
            }
            catch (WebException ex)
            {
                throw new TraktException("Search for '{0}' failed. Unable to communicate with Trakt.", title);
            }
            catch (Exception ex)
            {
                _logger.WarnException(ex.Message, ex);
                throw new TraktException("Search for '{0}' failed. Invalid response received from Trakt.", title);
            }
        }

        public Tuple<Series, List<Episode>> GetSeriesInfo(int tvDbSeriesId)
        {
            var client = BuildClient("show", "summary");
            var restRequest = new RestRequest(tvDbSeriesId.ToString() + "/extended");
            var response = client.ExecuteAndValidate<Show>(restRequest);

            var episodes = response.seasons.SelectMany(c => c.episodes).Select(MapEpisode).ToList();
            var series = MapSeries(response);

            return new Tuple<Series, List<Episode>>(series, episodes);
        }

        private static IRestClient BuildClient(string resource, string method)
        {
            return new RestClient(string.Format("http://api.trakt.tv/{0}/{1}.json/bc3c2c460f22cbb01c264022b540e191", resource, method));
        }

        private static Series MapSeries(Show show)
        {
            var series = new Series();
            series.TvdbId = show.tvdb_id;
            series.TvRageId = show.tvrage_id;
            series.ImdbId = show.imdb_id;
            series.Title = show.title;
            series.CleanTitle = Parser.Parser.CleanSeriesTitle(show.title);
            series.Year = show.year;
            series.FirstAired = FromIso(show.first_aired_iso);
            series.Overview = show.overview;
            series.Runtime = show.runtime;
            series.Network = show.network;
            series.AirTime = show.air_time_utc;
            series.TitleSlug = show.url.ToLower().Replace("http://trakt.tv/show/", "");
            series.Status = GetSeriesStatus(show.status);

            series.Seasons = show.seasons.Select(s => new Tv.Season
            {
                SeasonNumber = s.season
            }).OrderByDescending(s => s.SeasonNumber).ToList();

            series.Images.Add(new MediaCover.MediaCover { CoverType = MediaCoverTypes.Banner, Url = show.images.banner });
            series.Images.Add(new MediaCover.MediaCover { CoverType = MediaCoverTypes.Poster, Url = GetPosterThumbnailUrl(show.images.poster) });
            series.Images.Add(new MediaCover.MediaCover { CoverType = MediaCoverTypes.Fanart, Url = show.images.fanart });
            return series;
        }

        private static Series MapSearchSeries(SearchShow show)
        {
            var series = new Series();
            series.TvdbId = show.tvdb_id;
            series.TvRageId = show.tvrage_id;
            series.ImdbId = show.imdb_id;
            series.Title = show.title;
            series.CleanTitle = Parser.Parser.CleanSeriesTitle(show.title);
            series.FirstAired = FromIso(show.first_aired_iso);
            series.Overview = show.overview;
            series.Runtime = show.runtime;
            series.Network = show.network;
            series.AirTime = show.air_time_utc;
            series.TitleSlug = show.url.ToLower().Replace("http://trakt.tv/show/", "");
            series.Status = GetSeriesStatus(show.status);

            series.Images.Add(new MediaCover.MediaCover { CoverType = MediaCoverTypes.Banner, Url = show.images.banner });
            series.Images.Add(new MediaCover.MediaCover { CoverType = MediaCoverTypes.Poster, Url = GetPosterThumbnailUrl(show.images.poster) });
            series.Images.Add(new MediaCover.MediaCover { CoverType = MediaCoverTypes.Fanart, Url = show.images.fanart });
            return series;
        }

        private static Episode MapEpisode(Trakt.Episode traktEpisode)
        {
            var episode = new Episode();
            episode.Overview = traktEpisode.overview;
            episode.SeasonNumber = traktEpisode.season;
            episode.EpisodeNumber = traktEpisode.episode;
            episode.EpisodeNumber = traktEpisode.number;
            episode.TvDbEpisodeId = traktEpisode.tvdb_id;
            episode.Title = traktEpisode.title;
            episode.AirDate = FromIsoToString(traktEpisode.first_aired_iso);
            episode.AirDateUtc = FromIso(traktEpisode.first_aired_iso);

            return episode;
        }

        private static string GetPosterThumbnailUrl(string posterUrl)
        {
            if (posterUrl.Contains("poster-small.jpg")) return posterUrl;

            var extension = Path.GetExtension(posterUrl);
            var withoutExtension = posterUrl.Substring(0, posterUrl.Length - extension.Length);
            return withoutExtension + "-300" + extension;
        }

        private static SeriesStatusType GetSeriesStatus(string status)
        {
            if (string.IsNullOrWhiteSpace(status)) return SeriesStatusType.Continuing;
            if (status.Equals("Ended", StringComparison.InvariantCultureIgnoreCase)) return SeriesStatusType.Ended;
            return SeriesStatusType.Continuing;
        }

        private static DateTime? FromEpoch(long ticks)
        {
            if (ticks == 0) return null;

            return new DateTime(1970, 1, 1, 0, 0, 0, DateTimeKind.Unspecified).AddSeconds(ticks);
        }

        private static DateTime? FromIso(string iso)
        {
            DateTime result;

            //Todo: Remove this when DST ends and/or trakt fixes DST airings in EST/EDT
            if (iso != null && iso.EndsWith("-05:00"))
            {
                iso = iso.Replace("-05:00", "-04:00");
            }

            if (!DateTime.TryParse(iso, out result))
                return null;

            return result.ToUniversalTime();
        }

        private static string FromIsoToString(string iso)
        {
            if (String.IsNullOrWhiteSpace(iso)) return null;

            var match = Regex.Match(iso, @"^\d{4}\W\d{2}\W\d{2}");

            if (!match.Success) return null;

            return match.Captures[0].Value;
        }

        private static string GetSearchTerm(string phrase)
        {
            phrase = phrase.RemoveAccent().ToLower();
            phrase = phrase.Replace("&", "and");
            phrase = InvalidSearchCharRegex.Replace(phrase, string.Empty);
            phrase = phrase.CleanSpaces().Replace(" ", "+");

            return phrase;
        }
    }
}<|MERGE_RESOLUTION|>--- conflicted
+++ resolved
@@ -17,20 +17,7 @@
 {
     public class TraktProxy : ISearchForNewSeries, IProvideSeriesInfo
     {
-<<<<<<< HEAD
-        public List<Series> SearchForNewSeries(string title)
-        {
-            var client = BuildClient("search", "shows");
-            var restRequest = new RestRequest(GetSearchTerm(title));
-            var response = client.ExecuteAndValidate<List<SearchShow>>(restRequest);
-
-            return response.Select(MapSearchSeries).ToList();
-        }
-
-
-=======
         private readonly Logger _logger;
->>>>>>> de012aec
         private static readonly Regex InvalidSearchCharRegex = new Regex(@"[^a-zA-Z0-9\s-\.]", RegexOptions.Compiled);
 
         public TraktProxy(Logger logger)
@@ -97,7 +84,6 @@
             {
                 SeasonNumber = s.season
             }).OrderByDescending(s => s.SeasonNumber).ToList();
-
             series.Images.Add(new MediaCover.MediaCover { CoverType = MediaCoverTypes.Banner, Url = show.images.banner });
             series.Images.Add(new MediaCover.MediaCover { CoverType = MediaCoverTypes.Poster, Url = GetPosterThumbnailUrl(show.images.poster) });
             series.Images.Add(new MediaCover.MediaCover { CoverType = MediaCoverTypes.Fanart, Url = show.images.fanart });
