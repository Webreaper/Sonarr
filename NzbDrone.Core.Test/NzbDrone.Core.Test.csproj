--- conflicted
+++ resolved
@@ -143,11 +143,8 @@
     <Compile Include="Integeration\ServiceIntegerationFixture.cs" />
     <Compile Include="JobTests\BacklogSearchJobTest.cs" />
     <Compile Include="JobTests\BannerDownloadJobTest.cs" />
-<<<<<<< HEAD
     <Compile Include="JobTests\RssSyncJobTest.cs" />
-=======
     <Compile Include="JobTests\PostDownloadScanJobFixture.cs" />
->>>>>>> cb0f1fe5
     <Compile Include="JobTests\RecentBacklogSearchJobTest.cs" />
     <Compile Include="ParserFixture\QualityParserTests.cs" />
     <Compile Include="ProviderTests\ConfigProviderTests\ConfigCachingFixture.cs" />
